--- conflicted
+++ resolved
@@ -1,5 +1,3 @@
-*.swp
-
 # temp things
 test_results/
 tags
@@ -12,16 +10,9 @@
 # ruby
 Gemfile.lock
 
-<<<<<<< HEAD
-# Habitat
-results/
-
 # vi
 *.swp
-=======
-# dev binaries
-bin/
 
 # Habitat
 results/
->>>>>>> 01d246b7
+bin/