#
# Copyright 2018 Chef Software, Inc.
#
# Licensed under the Apache License, Version 2.0 (the "License");
# you may not use this file except in compliance with the License.
# You may obtain a copy of the License at
#
#     http://www.apache.org/licenses/LICENSE-2.0
#
# Unless required by applicable law or agreed to in writing, software
# distributed under the License is distributed on an "AS IS" BASIS,
# WITHOUT WARRANTIES OR CONDITIONS OF ANY KIND, either express or implied.
# See the License for the specific language governing permissions and
# limitations under the License.
#

name          "chef-workstation"
friendly_name "Chef Workstation"
maintainer    "Chef Software, Inc. <maintainers@chef.io>"
homepage      "https://chef.sh"

license "Chef EULA"
license_file "CHEF-EULA.md"

conflict "chefdk"

# Defaults to C:/chef-workstation on Windows
# and /opt/chef-workstation on all other platforms
# We'll force "c:/opscode/chef-workstation" - otherwise
# extracting version info after creating the package
# fails because it can't find c:/opscode/chef-workstation/version-manifest.txt
# when the install dir is configured to c:/chef-workstation.
if windows?
  install_dir "#{default_root}/opscode/#{name}"
else
  install_dir "#{default_root}/#{name}"
end

build_version Omnibus::BuildVersion.semver
build_iteration 1

# One problem with the ChefDK today is that it includes a shit load of gem
# dependencies.  We resolve all those dependencies in 1 location today - in the
# ChefDK repo (with its `Gemfile.lock`).

# We eventually want to fix that problem as part of implementing the Chef
# Workstation RFC (https://github.com/chef/chef-rfc/pull/308). But until we do
# we need to pull `chef-apply` in as a gem dependency of the ChefDK.

# In order to prevent unecessary cache expiration,
# package and package version overrides, build_version
# and build_iteration are kept in <project-root>/omnibus_overrides.rb
overrides_path = File.expand_path("../../../../omnibus_overrides.rb", __FILE__)
instance_eval(IO.read(overrides_path), overrides_path)

dependency "preparation"

if windows?
  dependency "git-windows"
else
  dependency "git-custom-bindir"
end

# For the Delivery build nodes
dependency "delivery-cli"
# This is a build-time dependency, so we won't leave it behind:
dependency "rust-uninstall"

# This internal component (source in components/gems)
# builds all gems that we ship with Workstation.
# No gems get shipped that are not declared in components/gems/Gemfile
dependency "gems"

dependency "gem-version-manifest"
dependency "gem-permissions"
dependency "rubygems-customization"
dependency "shebang-cleanup"

if windows?
  dependency "windows-env-customization"
  dependency "powershell-scripts"
end

dependency "version-manifest"
dependency "openssl-customization"

dependency "stunnel" if fips_mode?

# This *has* to be last, as it mutates the build environment and causes all
# compilations that use ./configure et all (the msys env) to break
if windows?
  dependency "ruby-windows-devkit"
  dependency "ruby-windows-devkit-bash"
  dependency "ruby-windows-system-libraries"
end

dependency "nodejs-binary"
dependency "chef-workstation-app"
dependency "uninstall-scripts"
dependency "ruby-cleanup"

dependency "go"
<<<<<<< HEAD
dependency "main-chef-wrapper"
=======
dependency "chef-analyze"
>>>>>>> 60f5fb55
# removes the go language installed at embedded/go
dependency "go-uninstall"

exclude "**/.git"
exclude "**/bundler/git"

package :rpm do
  signing_passphrase ENV["OMNIBUS_RPM_SIGNING_PASSPHRASE"]
  compression_level 1
  compression_type :xz
end

package :deb do
  compression_level 1
  compression_type :xz
end

package :pkg do
  identifier "com.getchef.pkg.chef-workstation"
  signing_identity "Developer ID Installer: Chef Software, Inc. (EU3VF8YLX2)"
end

package :msi do
  fast_msi true
  upgrade_code "9870C512-DF2C-43D9-8C28-7ACD60ABBE27"
  wix_light_extension "WixUtilExtension"
  signing_identity "AF21BA8C9E50AE20DA9907B6E2D4B0CC3306CA03", machine_store: true
end

# We don't support appx builds, and they eat a lot of time.
package :appx do
  skip_packager true
end

compress :dmg<|MERGE_RESOLUTION|>--- conflicted
+++ resolved
@@ -100,11 +100,8 @@
 dependency "ruby-cleanup"
 
 dependency "go"
-<<<<<<< HEAD
 dependency "main-chef-wrapper"
-=======
 dependency "chef-analyze"
->>>>>>> 60f5fb55
 # removes the go language installed at embedded/go
 dependency "go-uninstall"
 
