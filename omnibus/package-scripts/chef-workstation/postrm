--- conflicted
+++ resolved
@@ -13,11 +13,7 @@
   # Keep removed symlinks in this list, so that removal of upgraded packages still cleans up
   # leftovers from older versions.
   chefdk_binaries="berks chef chef-cli chef-apply chef-shell chef-solo chef-vault cookstyle dco delivery foodcritic inspec kitchen knife ohai push-apply pushy-client pushy-service-manager chef-client"
-<<<<<<< HEAD
-  binaries="chef-run chef-workstation-app $chefdk_binaries"
-=======
   binaries="chef-run chef-workstation-app $chefdk_binaries chef-analyze"
->>>>>>> 60f5fb55
 
   for binary in $binaries; do
     rm -f "$PREFIX/bin/$binary"
